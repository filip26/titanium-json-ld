/*
 * Copyright 2020 the original author or authors.
 *
 * Licensed under the Apache License, Version 2.0 (the "License");
 * you may not use this file except in compliance with the License.
 * You may obtain a copy of the License at
 *
 * http://www.apache.org/licenses/LICENSE-2.0
 *
 * Unless required by applicable law or agreed to in writing, software
 * distributed under the License is distributed on an "AS IS" BASIS,
 * WITHOUT WARRANTIES OR CONDITIONS OF ANY KIND, either express or implied.
 * See the License for the specific language governing permissions and
 * limitations under the License.
 */
package com.apicatalog.jsonld.serialization;

import java.io.StringReader;

import com.apicatalog.jsonld.JsonLdError;
import com.apicatalog.jsonld.JsonLdErrorCode;
import com.apicatalog.jsonld.JsonLdVersion;
import com.apicatalog.jsonld.JsonLdOptions.RdfDirection;
import com.apicatalog.jsonld.lang.Keywords;
import com.apicatalog.rdf.RdfLiteral;
import com.apicatalog.rdf.RdfValue;
import com.apicatalog.rdf.lang.RdfConstants;
import com.apicatalog.rdf.lang.XsdConstants;

import jakarta.json.Json;
import jakarta.json.JsonObject;
import jakarta.json.JsonObjectBuilder;
import jakarta.json.JsonValue;
import jakarta.json.stream.JsonParser;

final class RdfToObject {

    // required
    private RdfValue value;
    private RdfDirection rdfDirection;
    private boolean useNativeTypes;

    // optional
    private JsonLdVersion processingMode;

    private RdfToObject(final RdfValue object, final RdfDirection rdfDirection, final boolean useNativeTypes) {
        this.value = object;
        this.rdfDirection = rdfDirection;
        this.useNativeTypes = useNativeTypes;

        // default values
        this.processingMode = JsonLdVersion.V1_1;
    }

    public static final RdfToObject with(final RdfValue object, final RdfDirection rdfDirection, final boolean useNativeTypes) {
        return new RdfToObject(object, rdfDirection, useNativeTypes);
    }

    public RdfToObject processingMode(JsonLdVersion processingMode) {
        this.processingMode = processingMode;
        return this;
    }

    public JsonObject build() throws JsonLdError {

        // 1.
        if (value.isIRI() || value.isBlankNode()) {
            return new RefJsonObject(Json.createObjectBuilder().add(Keywords.ID, value.getValue()).build());
        }

        final JsonObjectBuilder result = Json.createObjectBuilder();

        // 2.
        final RdfLiteral literal = value.asLiteral();

        // 2.2.
        JsonValue convertedValue = null;

        // 2.3.
        String type = null;

        // 2.4.
        if (useNativeTypes) {

            if (literal.getDatatype() != null) {

                // 2.4.1.
                if (XsdConstants.STRING.equals(literal.getDatatype())) {
                    convertedValue = Json.createValue(literal.getValue());

                // 2.4.2.
                } else if (XsdConstants.BOOLEAN.equals(literal.getDatatype())) {

                    if ("true".equalsIgnoreCase(literal.getValue())) {

                        convertedValue = JsonValue.TRUE;

                    } else if ("false".equalsIgnoreCase(literal.getValue())) {

                        convertedValue = JsonValue.FALSE;

                    } else {

                        type = XsdConstants.BOOLEAN;
                    }

                // 2.4.3.
                } else if (XsdConstants.INTEGER.equals(literal.getDatatype()) || XsdConstants.INT.equals(literal.getDatatype()) || XsdConstants.LONG.equals(literal.getDatatype())) {

                    convertedValue = Json.createValue(Long.parseLong(literal.getValue()));
<<<<<<< HEAD
=======

                } else if (XsdConstants.INT.equals(literal.getDatatype())) {

                    convertedValue = Json.createValue(Long.parseLong(literal.getValue()));
>>>>>>> b64a46ca
                    
                } else if (XsdConstants.DOUBLE.equals(literal.getDatatype())) {

                    convertedValue = Json.createValue(Double.parseDouble(literal.getValue()));

                } else if (literal.getDatatype() != null) {

                    type = literal.getDatatype();
                }
            }

        // 2.5.
        } else if (processingMode != JsonLdVersion.V1_0
                        && literal.getDatatype() != null
                        && RdfConstants.JSON.equals(literal.getDatatype())) {

            try (JsonParser parser = Json.createParser(new StringReader(literal.getValue()))) {

                parser.next();

                convertedValue = parser.getValue();
                type = Keywords.JSON;

            } catch (Exception e) {
                throw new JsonLdError(JsonLdErrorCode.INVALID_JSON_LITERAL, e);
            }

        // 2.6.
        } else if (RdfDirection.I18N_DATATYPE == rdfDirection
                    && literal.getDatatype() != null
                    && literal.getDatatype().startsWith(RdfConstants.I18N_BASE)
                ) {

            convertedValue = Json.createValue(literal.getValue());

            String langId = literal.getDatatype().substring(RdfConstants.I18N_BASE.length());

            int directionIndex = langId.indexOf('_');

            if (directionIndex > 1) {

                result.add(Keywords.LANGUAGE, Json.createValue(langId.substring(0, directionIndex)));
                result.add(Keywords.DIRECTION, Json.createValue(langId.substring(directionIndex + 1)));

            } else if (directionIndex == 0) {

                result.add(Keywords.DIRECTION, Json.createValue(langId.substring(1)));

            } else  if (directionIndex == -1) {

                result.add(Keywords.LANGUAGE, Json.createValue(langId));
            }

        // 2.7.
        } else if (literal.getLanguage().isPresent()) {

            literal
                .getLanguage()
                .map(Json::createValue)
                .ifPresent(language -> result.add(Keywords.LANGUAGE, language));

        // 2.8.
        } else if (literal.getDatatype() != null
                        && !XsdConstants.STRING.equals(literal.getDatatype())) {

            type = literal.getDatatype();
        }

        // 2.9.
        result.add(Keywords.VALUE, (convertedValue != null)
                                        ? convertedValue
                                        : Json.createValue(literal.getValue()));

        // 2.10.
        if (type != null) {
            result.add(Keywords.TYPE, Json.createValue(type));
        }

        // 2.11.
        return result.build();
    }
}<|MERGE_RESOLUTION|>--- conflicted
+++ resolved
@@ -108,13 +108,10 @@
                 } else if (XsdConstants.INTEGER.equals(literal.getDatatype()) || XsdConstants.INT.equals(literal.getDatatype()) || XsdConstants.LONG.equals(literal.getDatatype())) {
 
                     convertedValue = Json.createValue(Long.parseLong(literal.getValue()));
-<<<<<<< HEAD
-=======
 
                 } else if (XsdConstants.INT.equals(literal.getDatatype())) {
 
                     convertedValue = Json.createValue(Long.parseLong(literal.getValue()));
->>>>>>> b64a46ca
                     
                 } else if (XsdConstants.DOUBLE.equals(literal.getDatatype())) {
 
