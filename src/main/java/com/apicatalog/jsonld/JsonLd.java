--- conflicted
+++ resolved
@@ -26,7 +26,6 @@
 import com.apicatalog.jsonld.serialization.QuadsToJsonld;
 import com.apicatalog.jsonld.uri.UriUtils;
 import com.apicatalog.rdf.api.RdfQuadConsumer;
-import com.apicatalog.rdf.nquads.NQuadsReader;
 
 import jakarta.json.JsonArray;
 import jakarta.json.JsonObject;
@@ -391,58 +390,6 @@
     }
 
     /**
-<<<<<<< HEAD
-=======
-     * Transforms the referenced N-Quads document into a JSON-LD document in
-     * expanded form.
-     * <p>
-     * <strong>Deprecated since 1.7.0:</strong> Please use {@link JsonLd#fromRdf()}
-     * instead.
-     * </p>
-     *
-     * @param documentLocation {@link URI} referencing N-Quads document to expand
-     * @return {@link FromRdfApi} allowing to set additional parameters
-     * @deprecated since 1.7.0 - use {@link JsonLd#fromRdf()} instead
-     */
-    public static final FromRdfApi fromRdf(final String documentLocation) {
-        return new FromRdfApi(assertLocation(documentLocation, DOCUMENT_LOCATION_PARAM_NAME));
-    }
-
-    /**
-     * Transforms the referenced N-Quads document into a JSON-LD document in
-     * expanded form.
-     * <p>
-     * <strong>Deprecated since 1.7.0:</strong> Please use {@link JsonLd#fromRdf()}
-     * instead.
-     * </p>
-     *
-     * @param documentUri {@link URI} referencing N-Quads document to expand
-     * @return {@link FromRdfApi} allowing to set additional parameters
-     * @deprecated since 1.7.0 - use {@link JsonLd#fromRdf()} instead
-     */
-    public static final FromRdfApi fromRdf(final URI documentUri) {
-        return new FromRdfApi(assertUri(documentUri, DOCUMENT_URI_PARAM_NAME));
-    }
-
-    /**
-     * Transforms a {@link Document} into a JSON-LD document in expanded form.
-     * <p>
-     * <strong>Deprecated since 1.7.0:</strong> Please use {@link JsonLd#fromRdf()}
-     * instead.
-     * </p>
-     *
-     * @param document the {@link Document} to transform
-     * @return a {@link FromRdfApi} instance, allowing additional parameter
-     *         configuration
-     * @deprecated since 1.7.0 - use {@link JsonLd#fromRdf()} instead
-     */
-    @Deprecated
-    public static final FromRdfApi fromRdf(final Document document) {
-        return new FromRdfApi(assertRdfDocument(document, DOCUMENT_PARAM_NAME));
-    }
-
-    /**
->>>>>>> 553fc685
      * Transforms an RDF quad set into a JSON-LD document in expanded form.
      * <p>
      * Use {@link NQuadsReader} to read quads, or manually add them to
@@ -504,21 +451,6 @@
         return document;
     }
 
-<<<<<<< HEAD
-=======
-    @Deprecated
-    private static final Document assertRdfDocument(final Document document, final String param) {
-
-        assertNotNull(document, param);
-
-        if (!document.getRdfContent().isPresent()) {
-            throw new IllegalArgumentException("'" + param + "' is not not RDF document but [" + document.getContentType() + "].");
-        }
-
-        return document;
-    }
-
->>>>>>> 553fc685
     private static final void assertNotNull(Object value, final String param) {
         if (value == null) {
             throw new IllegalArgumentException("'" + param + "' is null.");
