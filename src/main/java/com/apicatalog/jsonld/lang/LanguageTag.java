--- conflicted
+++ resolved
@@ -29,13 +29,8 @@
     private Collection<Extension> extensions;
     private Collection<String> variants;
     private Collection<String> privateUse;
-<<<<<<< HEAD
-
-    protected LanguageTag() {
-=======
     
     LanguageTag() {
->>>>>>> 75048888
     }
 
     /**
